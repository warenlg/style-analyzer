--- conflicted
+++ resolved
@@ -1,11 +1,7 @@
 """Commonly used utils."""
 import cProfile
 from functools import wraps
-<<<<<<< HEAD
-=======
 from copy import deepcopy
-import glob
->>>>>>> 46c422f7
 import io
 import pstats
 from typing import Mapping, Callable, Iterable
