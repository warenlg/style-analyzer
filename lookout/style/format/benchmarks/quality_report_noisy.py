--- conflicted
+++ resolved
@@ -12,11 +12,8 @@
 
 from bblfsh import BblfshClient
 import jinja2
-<<<<<<< HEAD
-from lookout.core.lib import filter_filepaths, filter_files
-=======
 from lookout.core.analyzer import ReferencePointer
->>>>>>> 3fce445c
+from lookout.core.lib import filter_filepaths, parse_files
 import numpy
 from yaml import safe_load
 
@@ -62,7 +59,14 @@
     model = FormatAnalyzer.train(
         ref,
         config,
-        FakeDataService(bblfsh_client, prepare_files(filenames, bblfsh_client, language), None))
+        FakeDataService(
+            bblfsh_client=bblfsh_client,
+            files=parse_files(filenames=filenames,
+                              line_length_limit=config["line_length_limit"],
+                              overall_size_limit=config["overall_size_limit"],
+                              client=bblfsh_client,
+                              langauge=language),
+            changes=None))
     model.save(output_path)
     return model
 
@@ -121,9 +125,10 @@
     :param client: Babelfish client. Babelfish server should be started accordingly.
     :return: List of `VirtualNode`-s extracted from a given list of files.
     """
-    files = filter_files(filenames=filenames,
-                         line_length_limit=rules.origin_config["line_length_limit"],
-                         client=client, language=feature_extractor.language)
+    files = parse_files(filenames=filenames,
+                        line_length_limit=rules.origin_config["line_length_limit"],
+                        overall_size_limit=rules.origin_config["overall_size_limit"],
+                        client=client, language=feature_extractor.language)
     _, _, (vnodes_y, _, _, _) = feature_extractor.extract_features(files)
     return vnodes_y
 
@@ -140,9 +145,10 @@
     :param log: Logger.
     :return: List of `Misprediction`-s extracted from a given list of files.
     """
-    files = filter_files(filenames=filenames,
-                         line_length_limit=rules.origin_config["line_length_limit"],
-                         client=client, language=feature_extractor.language)
+    files = parse_files(filenames=filenames,
+                        line_length_limit=rules.origin_config["line_length_limit"],
+                        overall_size_limit=rules.origin_config["overall_size_limit"],
+                        client=client, language=feature_extractor.language)
     X, y, (vnodes_y, vnodes, vnode_parents, node_parents) = feature_extractor \
         .extract_features(files)
     y_pred, rule_winners, _, grouped_quote_predictions = rules.predict(
